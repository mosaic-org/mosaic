--- conflicted
+++ resolved
@@ -1,9 +1,6 @@
 mod boundaries;
-<<<<<<< HEAD
 mod input;
-=======
 mod layout;
->>>>>>> 5ddf95a1
 mod os_input_output;
 mod pty_bus;
 mod screen;
@@ -22,11 +19,8 @@
 use serde_yaml;
 use structopt::StructOpt;
 
-<<<<<<< HEAD
 use crate::input::input_loop;
-=======
 use crate::layout::Layout;
->>>>>>> 5ddf95a1
 use crate::os_input_output::{get_os_input, OsApi};
 use crate::pty_bus::{PtyBus, PtyInstruction, VteEvent};
 use crate::screen::{Screen, ScreenInstruction};
@@ -322,112 +316,12 @@
             let send_app_instructions = send_app_instructions.clone();
             let os_input = os_input.clone();
             move || {
-<<<<<<< HEAD
                 input_loop(
                     os_input,
                     send_screen_instructions,
                     send_pty_instructions,
                     send_app_instructions,
                 )
-=======
-                let mut stdin = os_input.get_stdin_reader();
-                loop {
-                    let mut buffer = [0; 10]; // TODO: more accurately
-                    stdin.read(&mut buffer).expect("failed to read stdin");
-                    // uncomment this to print the entered character to a log file (/tmp/mosaic-log.txt) for debugging
-                    //crate::utils::logging::debug_log_to_file(format!("buffer {:?}", buffer));
-                    match buffer {
-                        [10, 0, 0, 0, 0, 0, 0, 0, 0, 0] => {
-                            // ctrl-j
-                            send_screen_instructions
-                                .send(ScreenInstruction::ResizeDown)
-                                .unwrap();
-                        }
-                        [11, 0, 0, 0, 0, 0, 0, 0, 0, 0] => {
-                            // ctrl-k
-                            send_screen_instructions
-                                .send(ScreenInstruction::ResizeUp)
-                                .unwrap();
-                        }
-                        [16, 0, 0, 0, 0, 0, 0, 0, 0, 0] => {
-                            // ctrl-p
-                            send_screen_instructions
-                                .send(ScreenInstruction::MoveFocus)
-                                .unwrap();
-                        }
-                        [8, 0, 0, 0, 0, 0, 0, 0, 0, 0] => {
-                            // ctrl-h
-                            send_screen_instructions
-                                .send(ScreenInstruction::ResizeLeft)
-                                .unwrap();
-                        }
-                        [12, 0, 0, 0, 0, 0, 0, 0, 0, 0] => {
-                            // ctrl-l
-                            send_screen_instructions
-                                .send(ScreenInstruction::ResizeRight)
-                                .unwrap();
-                        }
-                        [26, 0, 0, 0, 0, 0, 0, 0, 0, 0] => {
-                            // ctrl-z
-                            send_pty_instructions
-                                .send(PtyInstruction::SpawnTerminal(None))
-                                .unwrap();
-                        }
-                        [14, 0, 0, 0, 0, 0, 0, 0, 0, 0] => {
-                            // ctrl-n
-                            send_pty_instructions
-                                .send(PtyInstruction::SpawnTerminalVertically(None))
-                                .unwrap();
-                        }
-                        [2, 0, 0, 0, 0, 0, 0, 0, 0, 0] => {
-                            // ctrl-b
-                            send_pty_instructions
-                                .send(PtyInstruction::SpawnTerminalHorizontally(None))
-                                .unwrap();
-                        }
-                        [17, 0, 0, 0, 0, 0, 0, 0, 0, 0] => {
-                            // ctrl-q
-                            let _ = send_screen_instructions.send(ScreenInstruction::Quit);
-                            let _ = send_pty_instructions.send(PtyInstruction::Quit);
-                            let _ = send_app_instructions.send(AppInstruction::Exit);
-                            break;
-                        }
-                        [27, 91, 53, 94, 0, 0, 0, 0, 0, 0] => {
-                            // ctrl-PgUp
-                            send_screen_instructions
-                                .send(ScreenInstruction::ScrollUp)
-                                .unwrap();
-                        }
-                        [27, 91, 54, 94, 0, 0, 0, 0, 0, 0] => {
-                            // ctrl-PgDown
-                            send_screen_instructions
-                                .send(ScreenInstruction::ScrollDown)
-                                .unwrap();
-                        }
-                        [24, 0, 0, 0, 0, 0, 0, 0, 0, 0] => {
-                            // ctrl-x
-                            send_screen_instructions
-                                .send(ScreenInstruction::CloseFocusedPane)
-                                .unwrap();
-                            // ::std::thread::sleep(::std::time::Duration::from_millis(10));
-                        }
-                        [5, 0, 0, 0, 0, 0, 0, 0, 0, 0] => {
-                            // ctrl-e
-                            send_screen_instructions
-                                .send(ScreenInstruction::ToggleActiveTerminalFullscreen)
-                                .unwrap();
-                        }
-                        _ => {
-                            send_screen_instructions
-                                .send(ScreenInstruction::ClearScroll)
-                                .unwrap();
-                            send_screen_instructions
-                                .send(ScreenInstruction::WriteCharacter(buffer))
-                                .unwrap();
-                        }
-                    }
-                }
->>>>>>> 5ddf95a1
             }
         });
 
