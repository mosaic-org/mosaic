#[cfg(test)]
mod tests;

mod boundaries;
mod command_is_executing;
mod errors;
mod input;
mod layout;
mod os_input_output;
mod pty_bus;
mod screen;
mod tab;
mod terminal_pane;
mod utils;
#[cfg(feature = "wasm-wip")]
mod wasm_vm;

use std::io::Write;
use std::os::unix::net::UnixStream;
use std::path::PathBuf;
use std::sync::mpsc::{channel, sync_channel, Receiver, SendError, Sender, SyncSender};
use std::thread;

use serde::{Deserialize, Serialize};
use structopt::StructOpt;

use crate::command_is_executing::CommandIsExecuting;
use crate::errors::{AppContext, ContextType, ErrorContext, PtyContext, ScreenContext};
use crate::input::input_loop;
use crate::layout::Layout;
use crate::os_input_output::{get_os_input, OsApi};
use crate::pty_bus::{PtyBus, PtyInstruction, VteEvent};
use crate::screen::{Screen, ScreenInstruction};
use crate::utils::{
    consts::{MOSAIC_IPC_PIPE, MOSAIC_TMP_DIR, MOSAIC_TMP_LOG_DIR},
    logging::*,
};
use std::cell::RefCell;

thread_local!(static OPENCALLS: RefCell<ErrorContext> = RefCell::new(ErrorContext::new()));

#[derive(Serialize, Deserialize, Debug)]
enum ApiCommand {
    OpenFile(PathBuf),
    SplitHorizontally,
    SplitVertically,
    MoveFocus,
}

#[derive(Clone)]
enum SenderType<T: Clone> {
    Sender(Sender<(T, ErrorContext)>),
    SyncSender(SyncSender<(T, ErrorContext)>),
}

#[derive(Clone)]
pub struct SenderWithContext<T: Clone> {
    err_ctx: ErrorContext,
    sender: SenderType<T>,
}

impl<T: Clone> SenderWithContext<T> {
    fn new(err_ctx: ErrorContext, sender: SenderType<T>) -> Self {
        Self { err_ctx, sender }
    }

    pub fn send(&self, event: T) -> Result<(), SendError<(T, ErrorContext)>> {
        match self.sender {
            SenderType::Sender(ref s) => s.send((event, self.err_ctx)),
            SenderType::SyncSender(ref s) => s.send((event, self.err_ctx)),
        }
    }

    pub fn update(&mut self, new_ctx: ErrorContext) {
        self.err_ctx = new_ctx;
    }
}

unsafe impl<T: Clone> Send for SenderWithContext<T> {}
unsafe impl<T: Clone> Sync for SenderWithContext<T> {}

#[derive(StructOpt, Debug, Default)]
#[structopt(name = "mosaic")]
pub struct Opt {
    #[structopt(short, long)]
    /// Send "split (direction h == horizontal / v == vertical)" to active mosaic session
    split: Option<char>,
    #[structopt(short, long)]
    /// Send "move focused pane" to active mosaic session
    move_focus: bool,
    #[structopt(short, long)]
    /// Send "open file in new pane" to active mosaic session
    open_file: Option<PathBuf>,
    #[structopt(long)]
    /// Maximum panes on screen, caution: opening more panes will close old ones
    max_panes: Option<usize>,
    #[structopt(short, long)]
    /// Path to a layout yaml file
    layout: Option<PathBuf>,
    #[structopt(short, long)]
    debug: bool,
}

pub fn main() {
    let opts = Opt::from_args();
    if let Some(split_dir) = opts.split {
        match split_dir {
            'h' => {
                let mut stream = UnixStream::connect(MOSAIC_IPC_PIPE).unwrap();
                let api_command = bincode::serialize(&ApiCommand::SplitHorizontally).unwrap();
                stream.write_all(&api_command).unwrap();
            }
            'v' => {
                let mut stream = UnixStream::connect(MOSAIC_IPC_PIPE).unwrap();
                let api_command = bincode::serialize(&ApiCommand::SplitVertically).unwrap();
                stream.write_all(&api_command).unwrap();
            }
            _ => {}
        };
    } else if opts.move_focus {
        let mut stream = UnixStream::connect(MOSAIC_IPC_PIPE).unwrap();
        let api_command = bincode::serialize(&ApiCommand::MoveFocus).unwrap();
        stream.write_all(&api_command).unwrap();
    } else if let Some(file_to_open) = opts.open_file {
        let mut stream = UnixStream::connect(MOSAIC_IPC_PIPE).unwrap();
        let api_command = bincode::serialize(&ApiCommand::OpenFile(file_to_open)).unwrap();
        stream.write_all(&api_command).unwrap();
    } else {
        let os_input = get_os_input();
        atomic_create_dir(MOSAIC_TMP_DIR).unwrap();
        atomic_create_dir(MOSAIC_TMP_LOG_DIR).unwrap();
        start(Box::new(os_input), opts);
    }
}

#[derive(Clone)]
pub enum AppInstruction {
    Exit,
    Error(String),
}

pub fn start(mut os_input: Box<dyn OsApi>, opts: Opt) {
    let mut active_threads = vec![];

    let command_is_executing = CommandIsExecuting::new();

    let full_screen_ws = os_input.get_terminal_size_using_fd(0);
    os_input.into_raw_mode(0);
    let (send_screen_instructions, receive_screen_instructions): (
        Sender<(ScreenInstruction, ErrorContext)>,
        Receiver<(ScreenInstruction, ErrorContext)>,
    ) = channel();
    let err_ctx = OPENCALLS.with(|ctx| *ctx.borrow());
    let mut send_screen_instructions =
        SenderWithContext::new(err_ctx, SenderType::Sender(send_screen_instructions));
    let (send_pty_instructions, receive_pty_instructions): (
        Sender<(PtyInstruction, ErrorContext)>,
        Receiver<(PtyInstruction, ErrorContext)>,
    ) = channel();
    let mut send_pty_instructions =
        SenderWithContext::new(err_ctx, SenderType::Sender(send_pty_instructions));

    #[cfg(feature = "wasm-wip")]
    use crate::wasm_vm::PluginInstruction;
    #[cfg(feature = "wasm-wip")]
    let (send_plugin_instructions, receive_plugin_instructions): (
        Sender<(PluginInstruction, ErrorContext)>,
        Receiver<(PluginInstruction, ErrorContext)>,
    ) = channel();
    #[cfg(feature = "wasm-wip")]
    let send_plugin_instructions =
        SenderWithContext::new(err_ctx, SenderType::Sender(send_plugin_instructions));

    let (send_app_instructions, receive_app_instructions): (
        SyncSender<(AppInstruction, ErrorContext)>,
        Receiver<(AppInstruction, ErrorContext)>,
    ) = sync_channel(0);
    let send_app_instructions =
        SenderWithContext::new(err_ctx, SenderType::SyncSender(send_app_instructions));

    let mut pty_bus = PtyBus::new(
        receive_pty_instructions,
        send_screen_instructions.clone(),
        os_input.clone(),
        opts.debug,
    );
    let maybe_layout = opts.layout.map(Layout::new);

    #[cfg(not(test))]
    std::panic::set_hook({
        use crate::errors::handle_panic;
        let send_app_instructions = send_app_instructions.clone();
        Box::new(move |info| {
            handle_panic(info, &send_app_instructions);
        })
    });

    active_threads.push(
        thread::Builder::new()
            .name("pty".to_string())
            .spawn({
                let mut command_is_executing = command_is_executing.clone();
<<<<<<< HEAD
                #[cfg(feature = "wasm-wip")]
                let send_plugin_instructions = send_plugin_instructions.clone();
=======

>>>>>>> 22890c53
                move || {
                    if let Some(layout) = maybe_layout {
                        #[cfg(feature = "wasm-wip")]
                        for plugin_path in layout.list_plugins() {
                            dbg!(send_plugin_instructions
                                .send(PluginInstruction::Load(plugin_path.clone())))
                            .unwrap();
                        }

                        pty_bus.spawn_terminals_for_layout(layout);
                    } else {
                        let pid = pty_bus.spawn_terminal(None);
                        pty_bus
                            .send_screen_instructions
                            .send(ScreenInstruction::NewTab(pid))
                            .unwrap();
                    }

                    loop {
                        let (event, mut err_ctx) = pty_bus
                            .receive_pty_instructions
                            .recv()
                            .expect("failed to receive event on channel");
                        err_ctx.add_call(ContextType::Pty(PtyContext::from(&event)));
                        pty_bus.send_screen_instructions.update(err_ctx);
                        match event {
                            PtyInstruction::SpawnTerminal(file_to_open) => {
                                let pid = pty_bus.spawn_terminal(file_to_open);
                                pty_bus
                                    .send_screen_instructions
                                    .send(ScreenInstruction::NewPane(pid))
                                    .unwrap();
                            }
                            PtyInstruction::SpawnTerminalVertically(file_to_open) => {
                                let pid = pty_bus.spawn_terminal(file_to_open);
                                pty_bus
                                    .send_screen_instructions
                                    .send(ScreenInstruction::VerticalSplit(pid))
                                    .unwrap();
                            }
                            PtyInstruction::SpawnTerminalHorizontally(file_to_open) => {
                                let pid = pty_bus.spawn_terminal(file_to_open);
                                pty_bus
                                    .send_screen_instructions
                                    .send(ScreenInstruction::HorizontalSplit(pid))
                                    .unwrap();
                            }
                            PtyInstruction::NewTab => {
                                let pid = pty_bus.spawn_terminal(None);
                                pty_bus
                                    .send_screen_instructions
                                    .send(ScreenInstruction::NewTab(pid))
                                    .unwrap();
                            }
                            PtyInstruction::ClosePane(id) => {
                                pty_bus.close_pane(id);
                                command_is_executing.done_closing_pane();
                            }
                            PtyInstruction::CloseTab(ids) => {
                                pty_bus.close_tab(ids);
                                command_is_executing.done_closing_pane();
                            }
                            PtyInstruction::Quit => {
                                break;
                            }
                        }
                    }
                }
            })
            .unwrap(),
    );

    active_threads.push(
        thread::Builder::new()
            .name("screen".to_string())
            .spawn({
                let mut command_is_executing = command_is_executing.clone();
                let os_input = os_input.clone();
                let send_pty_instructions = send_pty_instructions.clone();
                let send_app_instructions = send_app_instructions.clone();
                let max_panes = opts.max_panes;

                move || {
                    let mut screen = Screen::new(
                        receive_screen_instructions,
                        send_pty_instructions,
                        send_app_instructions,
                        &full_screen_ws,
                        os_input,
                        max_panes,
                    );
                    loop {
                        let (event, mut err_ctx) = screen
                            .receiver
                            .recv()
                            .expect("failed to receive event on channel");
                        err_ctx.add_call(ContextType::Screen(ScreenContext::from(&event)));
                        screen.send_app_instructions.update(err_ctx);
                        screen.send_pty_instructions.update(err_ctx);
                        match event {
                            ScreenInstruction::Pty(pid, vte_event) => {
                                screen
                                    .get_active_tab_mut()
                                    .unwrap()
                                    .handle_pty_event(pid, vte_event);
                            }
                            ScreenInstruction::Render => {
                                screen.render();
                            }
                            ScreenInstruction::NewPane(pid) => {
                                screen.get_active_tab_mut().unwrap().new_pane(pid);
                                command_is_executing.done_opening_new_pane();
                            }
                            ScreenInstruction::HorizontalSplit(pid) => {
                                screen.get_active_tab_mut().unwrap().horizontal_split(pid);
                                command_is_executing.done_opening_new_pane();
                            }
                            ScreenInstruction::VerticalSplit(pid) => {
                                screen.get_active_tab_mut().unwrap().vertical_split(pid);
                                command_is_executing.done_opening_new_pane();
                            }
                            ScreenInstruction::WriteCharacter(bytes) => {
                                screen
                                    .get_active_tab_mut()
                                    .unwrap()
                                    .write_to_active_terminal(bytes);
                            }
                            ScreenInstruction::ResizeLeft => {
                                screen.get_active_tab_mut().unwrap().resize_left();
                            }
                            ScreenInstruction::ResizeRight => {
                                screen.get_active_tab_mut().unwrap().resize_right();
                            }
                            ScreenInstruction::ResizeDown => {
                                screen.get_active_tab_mut().unwrap().resize_down();
                            }
                            ScreenInstruction::ResizeUp => {
                                screen.get_active_tab_mut().unwrap().resize_up();
                            }
                            ScreenInstruction::MoveFocus => {
                                screen.get_active_tab_mut().unwrap().move_focus();
                            }
                            ScreenInstruction::MoveFocusLeft => {
                                screen.get_active_tab_mut().unwrap().move_focus_left();
                            }
                            ScreenInstruction::MoveFocusDown => {
                                screen.get_active_tab_mut().unwrap().move_focus_down();
                            }
                            ScreenInstruction::MoveFocusRight => {
                                screen.get_active_tab_mut().unwrap().move_focus_right();
                            }
                            ScreenInstruction::MoveFocusUp => {
                                screen.get_active_tab_mut().unwrap().move_focus_up();
                            }
                            ScreenInstruction::ScrollUp => {
                                screen
                                    .get_active_tab_mut()
                                    .unwrap()
                                    .scroll_active_terminal_up();
                            }
                            ScreenInstruction::ScrollDown => {
                                screen
                                    .get_active_tab_mut()
                                    .unwrap()
                                    .scroll_active_terminal_down();
                            }
                            ScreenInstruction::ClearScroll => {
                                screen
                                    .get_active_tab_mut()
                                    .unwrap()
                                    .clear_active_terminal_scroll();
                            }
                            ScreenInstruction::CloseFocusedPane => {
                                screen.get_active_tab_mut().unwrap().close_focused_pane();
                                screen.render();
                            }
                            ScreenInstruction::ClosePane(id) => {
                                screen.get_active_tab_mut().unwrap().close_pane(id);
                                screen.render();
                            }
                            ScreenInstruction::ToggleActiveTerminalFullscreen => {
                                screen
                                    .get_active_tab_mut()
                                    .unwrap()
                                    .toggle_active_terminal_fullscreen();
                            }
                            ScreenInstruction::NewTab(pane_id) => {
                                screen.new_tab(pane_id);
                                command_is_executing.done_opening_new_pane();
                            }
                            ScreenInstruction::SwitchTabNext => screen.switch_tab_next(),
                            ScreenInstruction::SwitchTabPrev => screen.switch_tab_prev(),
                            ScreenInstruction::CloseTab => screen.close_tab(),
                            ScreenInstruction::ApplyLayout((layout, new_pane_pids)) => {
                                screen.apply_layout(layout, new_pane_pids)
                            }
                            ScreenInstruction::Quit => {
                                break;
                            }
                        }
                    }
                }
            })
            .unwrap(),
    );

    // Here be dragons! This is very much a work in progress, and isn't quite functional
    // yet. It's being left out of the tests because is slows them down massively (by
    // recompiling a WASM module for every single test). Stay tuned for more updates!
    #[cfg(feature = "wasm-wip")]
    active_threads.push(
        thread::Builder::new()
            .name("wasm".to_string())
            .spawn(move || {
<<<<<<< HEAD
                use crate::errors::PluginContext;
                use crate::wasm_vm::{mosaic_imports, wasi_stdout};
                use std::io;
                use wasmer::{ChainableNamedResolver, Instance, Module, Store, Value};
                use wasmer_wasi::{Pipe, WasiState};

                let store = Store::default();

                loop {
                    let (event, mut err_ctx) = receive_plugin_instructions
                        .recv()
                        .expect("failed to receive event on channel");
                    err_ctx.add_call(ContextType::Plugin(PluginContext::from(&event)));
                    // FIXME: Clueless on how many of these lines I need...
                    // screen.send_app_instructions.update(err_ctx);
                    // screen.send_pty_instructions.update(err_ctx);
                    match event {
                        PluginInstruction::Load(path) => {
                            // FIXME: Cache this compiled module on disk. I could use `(de)serialize_to_file()` for that
                            let module = Module::from_file(&store, path).unwrap();

                            let output = Pipe::new();
                            let input = Pipe::new();
                            let mut wasi_env = WasiState::new("mosaic")
                                .env("CLICOLOR_FORCE", "1")
                                .preopen(|p| {
                                    p.directory(".") // FIXME: Change this to a more meaningful dir
                                        .alias(".")
                                        .read(true)
                                        .write(true)
                                        .create(true)
                                }).unwrap()
                                .stdin(Box::new(input))
                                .stdout(Box::new(output))
                                .finalize().unwrap();

                            let wasi = wasi_env.import_object(&module).unwrap();
                            let mosaic = mosaic_imports(&store, &wasi_env);
                            let instance = Instance::new(&module, &mosaic.chain_back(wasi)).unwrap();

                            let start = instance.exports.get_function("_start").unwrap();
                            let handle_key = instance.exports.get_function("handle_key").unwrap();
                            let draw = instance.exports.get_function("draw").unwrap();

                            // This eventually calls the `.init()` method
                            start.call(&[]).unwrap();

                            #[warn(clippy::never_loop)]
                            loop {
                                let (cols, rows) = (80, 24); //terminal::size()?;
                                draw.call(&[Value::I32(rows), Value::I32(cols)]).unwrap();

                                // Needed because raw mode doesn't implicitly return to the start of the line
                                write!(
                                    io::stdout(),
                                    "{}\n\r",
                                    wasi_stdout(&wasi_env)
                                        .lines()
                                        .collect::<Vec<_>>()
                                        .join("\n\r")
                                ).unwrap();

                                /* match event::read().unwrap() {
                                    Event::Key(KeyEvent {
                                        code: KeyCode::Char('q'),
                                        ..
                                    }) => break,
                                    Event::Key(e) => {
                                        wasi_write_string(&wasi_env, serde_json::to_string(&e).unwrap());
                                        handle_key.call(&[])?;
                                    }
                                    _ => (),
                                } */
                                break;
                            }
                            debug_log_to_file("WASM module loaded and exited cleanly :)".to_string()).unwrap();
                        }
                        PluginInstruction::Quit => break,
                        i => panic!("Yo, dawg, nice job calling the wasm thread!\n {:?} is defo not implemented yet...", i),
=======
                // TODO: Clone shared state here
                move || -> Result<(), Box<dyn std::error::Error>> {
                    use crate::wasm_vm::{mosaic_imports, wasi_stdout};
                    use std::io;
                    use wasmer::{ChainableNamedResolver, Instance, Module, Store, Value};
                    use wasmer_wasi::{Pipe, WasiState};

                    let store = Store::default();

                    println!("Compiling module...");
                    // FIXME: Cache this compiled module on disk. I could use `(de)serialize_to_file()` for that
                    let module = if let Ok(m) = Module::from_file(&store, "strider.wasm") {
                        m
                    } else {
                        return Ok(()); // Just abort this thread quietly if the WASM isn't found
                    };

                    let output = Pipe::new();
                    let input = Pipe::new();
                    let mut wasi_env = WasiState::new("mosaic")
                        .env("CLICOLOR_FORCE", "1")
                        .preopen(|p| {
                            p.directory(".") // FIXME: Change this to a more meaningful dir
                                .alias(".")
                                .read(true)
                                .write(true)
                                .create(true)
                        })?
                        .stdin(Box::new(input))
                        .stdout(Box::new(output))
                        .finalize()?;

                    let wasi = wasi_env.import_object(&module)?;
                    let mosaic = mosaic_imports(&store, &wasi_env);
                    let instance = Instance::new(&module, &mosaic.chain_back(wasi))?;

                    let start = instance.exports.get_function("_start")?;
                    let handle_key = instance.exports.get_function("handle_key")?;
                    let draw = instance.exports.get_function("draw")?;

                    // This eventually calls the `.init()` method
                    start.call(&[])?;

                    #[warn(clippy::never_loop)]
                    loop {
                        let (cols, rows) = (80, 24); //terminal::size()?;
                        draw.call(&[Value::I32(rows), Value::I32(cols)])?;

                        // Needed because raw mode doesn't implicitly return to the start of the line
                        write!(
                            io::stdout(),
                            "{}\n\r",
                            wasi_stdout(&wasi_env)
                                .lines()
                                .collect::<Vec<_>>()
                                .join("\n\r")
                        )?;

                        /* match event::read().unwrap() {
                            Event::Key(KeyEvent {
                                code: KeyCode::Char('q'),
                                ..
                            }) => break,
                            Event::Key(e) => {
                                wasi_write_string(&wasi_env, serde_json::to_string(&e).unwrap());
                                handle_key.call(&[])?;
                            }
                            _ => (),
                        } */
                        break;
>>>>>>> 22890c53
                    }
                }
            }
        ).unwrap(),
    );

    // TODO: currently we don't push this into active_threads
    // because otherwise the app will hang. Need to fix this so it both
    // listens to the ipc-bus and is able to quit cleanly
    #[cfg(not(test))]
    let _ipc_thread = thread::Builder::new()
        .name("ipc_server".to_string())
        .spawn({
            use std::io::Read;
            let mut send_pty_instructions = send_pty_instructions.clone();
            let mut send_screen_instructions = send_screen_instructions.clone();
            move || {
                std::fs::remove_file(MOSAIC_IPC_PIPE).ok();
                let listener = std::os::unix::net::UnixListener::bind(MOSAIC_IPC_PIPE)
                    .expect("could not listen on ipc socket");
                let mut err_ctx = OPENCALLS.with(|ctx| *ctx.borrow());
                err_ctx.add_call(ContextType::IPCServer);
                send_pty_instructions.update(err_ctx);
                send_screen_instructions.update(err_ctx);

                for stream in listener.incoming() {
                    match stream {
                        Ok(mut stream) => {
                            let mut buffer = [0; 65535]; // TODO: more accurate
                            let _ = stream
                                .read(&mut buffer)
                                .expect("failed to parse ipc message");
                            let decoded: ApiCommand = bincode::deserialize(&buffer)
                                .expect("failed to deserialize ipc message");
                            match &decoded {
                                ApiCommand::OpenFile(file_name) => {
                                    let path = PathBuf::from(file_name);
                                    send_pty_instructions
                                        .send(PtyInstruction::SpawnTerminal(Some(path)))
                                        .unwrap();
                                }
                                ApiCommand::SplitHorizontally => {
                                    send_pty_instructions
                                        .send(PtyInstruction::SpawnTerminalHorizontally(None))
                                        .unwrap();
                                }
                                ApiCommand::SplitVertically => {
                                    send_pty_instructions
                                        .send(PtyInstruction::SpawnTerminalVertically(None))
                                        .unwrap();
                                }
                                ApiCommand::MoveFocus => {
                                    send_screen_instructions
                                        .send(ScreenInstruction::MoveFocus)
                                        .unwrap();
                                }
                            }
                        }
                        Err(err) => {
                            panic!("err {:?}", err);
                        }
                    }
                }
            }
        })
        .unwrap();

    let _stdin_thread = thread::Builder::new()
        .name("stdin_handler".to_string())
        .spawn({
            let send_screen_instructions = send_screen_instructions.clone();
            let send_pty_instructions = send_pty_instructions.clone();
            let os_input = os_input.clone();
            move || {
                input_loop(
                    os_input,
                    command_is_executing,
                    send_screen_instructions,
                    send_pty_instructions,
                    send_app_instructions,
                )
            }
        });

    #[warn(clippy::never_loop)]
    loop {
        let (app_instruction, mut err_ctx) = receive_app_instructions
            .recv()
            .expect("failed to receive app instruction on channel");

        err_ctx.add_call(ContextType::App(AppContext::from(&app_instruction)));
        send_screen_instructions.update(err_ctx);
        send_pty_instructions.update(err_ctx);
        match app_instruction {
            AppInstruction::Exit => {
                let _ = send_screen_instructions.send(ScreenInstruction::Quit);
                let _ = send_pty_instructions.send(PtyInstruction::Quit);
                #[cfg(feature = "wasm-wip")]
                let _ = send_plugin_instructions.send(PluginInstruction::Quit);
                break;
            }
            AppInstruction::Error(backtrace) => {
                let _ = send_screen_instructions.send(ScreenInstruction::Quit);
                let _ = send_pty_instructions.send(PtyInstruction::Quit);
                #[cfg(feature = "wasm-wip")]
                let _ = send_plugin_instructions.send(PluginInstruction::Quit);
                os_input.unset_raw_mode(0);
                let goto_start_of_last_line = format!("\u{1b}[{};{}H", full_screen_ws.rows, 1);
                let error = format!("{}\n{}", goto_start_of_last_line, backtrace);
                let _ = os_input
                    .get_stdout_writer()
                    .write(error.as_bytes())
                    .unwrap();
                for thread_handler in active_threads {
                    let _ = thread_handler.join();
                }
                std::process::exit(1);
            }
        }
    }

    for thread_handler in active_threads {
        thread_handler.join().unwrap();
    }
    // cleanup();
    let reset_style = "\u{1b}[m";
    let show_cursor = "\u{1b}[?25h";
    let goto_start_of_last_line = format!("\u{1b}[{};{}H", full_screen_ws.rows, 1);
    let goodbye_message = format!(
        "{}\n{}{}Bye from Mosaic!",
        goto_start_of_last_line, reset_style, show_cursor
    );

    os_input.unset_raw_mode(0);
    let _ = os_input
        .get_stdout_writer()
        .write(goodbye_message.as_bytes())
        .unwrap();
    os_input.get_stdout_writer().flush().unwrap();
}<|MERGE_RESOLUTION|>--- conflicted
+++ resolved
@@ -200,12 +200,8 @@
             .name("pty".to_string())
             .spawn({
                 let mut command_is_executing = command_is_executing.clone();
-<<<<<<< HEAD
                 #[cfg(feature = "wasm-wip")]
                 let send_plugin_instructions = send_plugin_instructions.clone();
-=======
-
->>>>>>> 22890c53
                 move || {
                     if let Some(layout) = maybe_layout {
                         #[cfg(feature = "wasm-wip")]
@@ -420,7 +416,6 @@
         thread::Builder::new()
             .name("wasm".to_string())
             .spawn(move || {
-<<<<<<< HEAD
                 use crate::errors::PluginContext;
                 use crate::wasm_vm::{mosaic_imports, wasi_stdout};
                 use std::io;
@@ -500,78 +495,6 @@
                         }
                         PluginInstruction::Quit => break,
                         i => panic!("Yo, dawg, nice job calling the wasm thread!\n {:?} is defo not implemented yet...", i),
-=======
-                // TODO: Clone shared state here
-                move || -> Result<(), Box<dyn std::error::Error>> {
-                    use crate::wasm_vm::{mosaic_imports, wasi_stdout};
-                    use std::io;
-                    use wasmer::{ChainableNamedResolver, Instance, Module, Store, Value};
-                    use wasmer_wasi::{Pipe, WasiState};
-
-                    let store = Store::default();
-
-                    println!("Compiling module...");
-                    // FIXME: Cache this compiled module on disk. I could use `(de)serialize_to_file()` for that
-                    let module = if let Ok(m) = Module::from_file(&store, "strider.wasm") {
-                        m
-                    } else {
-                        return Ok(()); // Just abort this thread quietly if the WASM isn't found
-                    };
-
-                    let output = Pipe::new();
-                    let input = Pipe::new();
-                    let mut wasi_env = WasiState::new("mosaic")
-                        .env("CLICOLOR_FORCE", "1")
-                        .preopen(|p| {
-                            p.directory(".") // FIXME: Change this to a more meaningful dir
-                                .alias(".")
-                                .read(true)
-                                .write(true)
-                                .create(true)
-                        })?
-                        .stdin(Box::new(input))
-                        .stdout(Box::new(output))
-                        .finalize()?;
-
-                    let wasi = wasi_env.import_object(&module)?;
-                    let mosaic = mosaic_imports(&store, &wasi_env);
-                    let instance = Instance::new(&module, &mosaic.chain_back(wasi))?;
-
-                    let start = instance.exports.get_function("_start")?;
-                    let handle_key = instance.exports.get_function("handle_key")?;
-                    let draw = instance.exports.get_function("draw")?;
-
-                    // This eventually calls the `.init()` method
-                    start.call(&[])?;
-
-                    #[warn(clippy::never_loop)]
-                    loop {
-                        let (cols, rows) = (80, 24); //terminal::size()?;
-                        draw.call(&[Value::I32(rows), Value::I32(cols)])?;
-
-                        // Needed because raw mode doesn't implicitly return to the start of the line
-                        write!(
-                            io::stdout(),
-                            "{}\n\r",
-                            wasi_stdout(&wasi_env)
-                                .lines()
-                                .collect::<Vec<_>>()
-                                .join("\n\r")
-                        )?;
-
-                        /* match event::read().unwrap() {
-                            Event::Key(KeyEvent {
-                                code: KeyCode::Char('q'),
-                                ..
-                            }) => break,
-                            Event::Key(e) => {
-                                wasi_write_string(&wasi_env, serde_json::to_string(&e).unwrap());
-                                handle_key.call(&[])?;
-                            }
-                            _ => (),
-                        } */
-                        break;
->>>>>>> 22890c53
                     }
                 }
             }
