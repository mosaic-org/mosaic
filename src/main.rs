--- conflicted
+++ resolved
@@ -11,8 +11,7 @@
 mod terminal_pane;
 mod utils;
 
-use std::fs;
-use std::io::{Read, Write};
+use std::io::Write;
 use std::os::unix::net::UnixStream;
 use std::path::PathBuf;
 use std::sync::mpsc::{channel, Receiver, Sender};
@@ -61,32 +60,15 @@
 
 pub fn main() {
     let opts = Opt::from_args();
-<<<<<<< HEAD
-
-    if !fs::metadata(MOSAIC_TMP_FOLDER).is_ok() {
-        fs::create_dir_all(MOSAIC_TMP_FOLDER).unwrap();
-    }
-
     if let Some(split_dir) = opts.split {
         match split_dir {
             'h' => {
-                let mut stream = UnixStream::connect(MOSAIC_TMP_FOLDER).unwrap();
-                let api_command = bincode::serialize(&ApiCommand::SplitHorizontally).unwrap();
-                stream.write_all(&api_command).unwrap();
-            }
-            'v' => {
-                let mut stream = UnixStream::connect(MOSAIC_TMP_FOLDER).unwrap();
-=======
-    if opts.split.is_some() {
-        match opts.split {
-            Some('h') => {
                 let mut stream = UnixStream::connect(MOSAIC_IPC_PIPE).unwrap();
                 let api_command = bincode::serialize(&ApiCommand::SplitHorizontally).unwrap();
                 stream.write_all(&api_command).unwrap();
             }
-            Some('v') => {
+            'v' => {
                 let mut stream = UnixStream::connect(MOSAIC_IPC_PIPE).unwrap();
->>>>>>> 6a9ecc42
                 let api_command = bincode::serialize(&ApiCommand::SplitVertically).unwrap();
                 stream.write_all(&api_command).unwrap();
             }
@@ -96,14 +78,8 @@
         let mut stream = UnixStream::connect(MOSAIC_IPC_PIPE).unwrap();
         let api_command = bincode::serialize(&ApiCommand::MoveFocus).unwrap();
         stream.write_all(&api_command).unwrap();
-<<<<<<< HEAD
     } else if let Some(file_to_open) = opts.open_file {
-        let mut stream = UnixStream::connect(MOSAIC_TMP_FOLDER).unwrap();
-=======
-    } else if opts.open_file.is_some() {
         let mut stream = UnixStream::connect(MOSAIC_IPC_PIPE).unwrap();
-        let file_to_open = opts.open_file.unwrap();
->>>>>>> 6a9ecc42
         let api_command = bincode::serialize(&ApiCommand::OpenFile(file_to_open)).unwrap();
         stream.write_all(&api_command).unwrap();
     } else {
@@ -121,12 +97,8 @@
 
     let command_is_executing = CommandIsExecuting::new();
 
-<<<<<<< HEAD
-    delete_log_dir().unwrap();
-=======
     let _ = delete_log_dir();
     delete_log_file().unwrap();
->>>>>>> 6a9ecc42
 
     let full_screen_ws = os_input.get_terminal_size_using_fd(0);
     os_input.into_raw_mode(0);
