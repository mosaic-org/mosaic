--- conflicted
+++ resolved
@@ -15,21 +15,12 @@
     errors::{ContextType, ServerContext},
     input::{actions::Action, options::Options},
     os_input_output::{set_permissions, ServerOsApi},
-<<<<<<< HEAD
-    pty_bus::{PtyBus, PtyInstruction},
-    screen::{Screen, ScreenInstruction},
-    setup::{get_default_data_dir, install::populate_data_dir},
-    utils::consts::ZELLIJ_IPC_PIPE,
-    wasm_vm::{wasi_read_string, wasi_write_object, zellij_exports, PluginEnv, PluginInstruction},
-    ChannelWithContext, SenderType, SenderWithContext,
-=======
     pty::{pty_thread_main, Pty, PtyInstruction},
     screen::{screen_thread_main, ScreenInstruction},
-    setup::install::populate_data_dir,
+    setup::{get_default_data_dir, install::populate_data_dir},
     thread_bus::{ChannelWithContext, SenderType, SenderWithContext},
     utils::consts::{ZELLIJ_IPC_PIPE, ZELLIJ_PROJ_DIR},
     wasm_vm::{wasm_thread_main, PluginInstruction},
->>>>>>> 34f0bf17
 };
 use crate::layout::Layout;
 use crate::panes::PositionAndSize;
