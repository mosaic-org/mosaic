--- conflicted
+++ resolved
@@ -6,12 +6,8 @@
 use crate::terminal_pane::terminal_character::{
     AnsiCode, CharacterStyles, NamedColor, TerminalCharacter,
 };
-<<<<<<< HEAD
-use crate::utils::logging::{_debug_log_to_file, _debug_log_to_file_pid_0};
-=======
 use crate::terminal_pane::Scroll;
 use crate::VteEvent;
->>>>>>> a2914066
 
 #[derive(Clone, Copy, Debug)]
 pub struct PositionAndSize {
@@ -71,13 +67,8 @@
         match event {
             VteEvent::Print(c) => {
                 self.print(c);
-<<<<<<< HEAD
-                self.mark_for_rerender();
-            },
-=======
                 self.should_render = true;
             }
->>>>>>> a2914066
             VteEvent::Execute(byte) => {
                 self.execute(byte);
             }
@@ -280,8 +271,6 @@
     }
 }
 
-<<<<<<< HEAD
-=======
 fn debug_log_to_file(message: String, pid: RawFd) {
     if pid == 3 {
         use std::fs::OpenOptions;
@@ -296,7 +285,6 @@
     }
 }
 
->>>>>>> a2914066
 impl vte::Perform for TerminalPane {
     fn print(&mut self, c: char) {
         // apparently, building TerminalCharacter like this without a "new" method
@@ -696,22 +684,6 @@
             };
             self.scroll.move_cursor_back(move_back_count);
         } else if c == 'l' {
-<<<<<<< HEAD
-            let first_intermediate_is_questionmark = _intermediates.get(0) == Some(&b'?');
-            let should_hide_cursor = params.get(0) == Some(&25);
-
-            if first_intermediate_is_questionmark && should_hide_cursor {
-                self.scroll.hide_cursor();
-                self.mark_for_rerender();
-            }
-        } else if c == 'h' {
-            let first_intermediate_is_questionmark = _intermediates.get(0) == Some(&b'?');
-            let should_show_cursor = params.get(0) == Some(&25);
-
-            if first_intermediate_is_questionmark && should_show_cursor {
-                self.scroll.show_cursor();
-                self.mark_for_rerender();
-=======
             let first_intermediate_is_questionmark = match _intermediates.get(0) {
                 Some(b'?') => true,
                 None => false,
@@ -740,7 +712,6 @@
                     }
                     _ => {}
                 };
->>>>>>> a2914066
             }
         } else if c == 'r' {
             if params.len() > 1 {
