--- conflicted
+++ resolved
@@ -302,133 +302,133 @@
     }
     pub fn add_style_from_ansi_params(&mut self, ansi_params: &[i64]) {
         let mut params_used = 1; // if there's a parameter, it is always used
-<<<<<<< HEAD
-        if ansi_params.is_empty() || ansi_params[0] == 0 {
-            self.reset_all();
-        } else if ansi_params[0] == 39 {
-            *self = self.foreground(Some(AnsiCode::Reset));
-        } else if ansi_params[0] == 49 {
-            *self = self.background(Some(AnsiCode::Reset));
-        } else if ansi_params[0] == 21 {
-            *self = self.bold(Some(AnsiCode::Reset));
-        } else if ansi_params[0] == 22 {
-            *self = self.bold(Some(AnsiCode::Reset));
-            *self = self.dim(Some(AnsiCode::Reset));
-        } else if ansi_params[0] == 23 {
-            *self = self.italic(Some(AnsiCode::Reset));
-        } else if ansi_params[0] == 24 {
-            *self = self.underline(Some(AnsiCode::Reset));
-        } else if ansi_params[0] == 25 {
-            *self = self.blink_slow(Some(AnsiCode::Reset));
-            *self = self.blink_fast(Some(AnsiCode::Reset));
-        } else if ansi_params[0] == 27 {
-            *self = self.reverse(Some(AnsiCode::Reset));
-        } else if ansi_params[0] == 28 {
-            *self = self.hidden(Some(AnsiCode::Reset));
-        } else if ansi_params[0] == 29 {
-            *self = self.strike(Some(AnsiCode::Reset));
-        } else if ansi_params[0] == 38 {
-            // TODO:
-            // * if 1 is 2 it is RGB, get it and next 3
-            // * if 1 is 5, do what we did until now
-            match ansi_params.get(1) {
-                Some(2) => {
-                    let ansi_code = AnsiCode::RGBCode((
-                        *ansi_params.get(2).unwrap() as u8,
-                        *ansi_params.get(3).unwrap() as u8,
-                        *ansi_params.get(4).unwrap() as u8,
-                    ));
-                    *self = self.foreground(Some(ansi_code));
-                    params_used += 4 // one for the indicator (2 in this case) and three for the rgb code
-                }
-                Some(5) => {
-                    let ansi_code = AnsiCode::ColorIndex(*ansi_params.get(2).unwrap() as u8);
-                    *self = self.foreground(Some(ansi_code));
-                    params_used += 2 // one for the indicator (5 in this case) and one for the color index
-                }
-                _ => {
-                    // this is a bug
-                    // it means we got a color encoding we don't know how to handle (or is invalid)
-                    params_used += 1; // even if it's a bug, let's not create an endless loop, eh?
-                }
-            }
-        } else if ansi_params[0] == 48 {
-            match ansi_params.get(1) {
-                Some(2) => {
-                    let ansi_code = AnsiCode::RGBCode((
-                        *ansi_params.get(2).unwrap() as u8,
-                        *ansi_params.get(3).unwrap() as u8,
-                        *ansi_params.get(4).unwrap() as u8,
-                    ));
-                    *self = self.background(Some(ansi_code));
-                    params_used += 4 // one for the indicator (2 in this case) and three for the rgb code
-                }
-                Some(5) => {
-                    let ansi_code = AnsiCode::ColorIndex(*ansi_params.get(2).unwrap() as u8);
-                    *self = self.background(Some(ansi_code));
-                    params_used += 2 // one for the indicator (5 in this case) and one for the color index
-                }
-                _ => {
-                    // this is a bug
-                    // it means we got a color encoding we don't know how to handle (or is invalid)
-                    params_used += 1; // even if it's a bug, let's not create an endless loop, eh?
-                }
-            }
-        } else if ansi_params[0] == 1 {
-            *self = self.bold(Some(AnsiCode::On));
-        } else if ansi_params[0] == 2 {
-            *self = self.dim(Some(AnsiCode::On));
-        } else if ansi_params[0] == 3 {
-            *self = self.italic(Some(AnsiCode::On));
-        } else if ansi_params[0] == 4 {
-            *self = self.underline(Some(AnsiCode::On));
-        } else if ansi_params[0] == 5 {
-            *self = self.blink_slow(Some(AnsiCode::On));
-        } else if ansi_params[0] == 6 {
-            *self = self.blink_fast(Some(AnsiCode::On));
-        } else if ansi_params[0] == 7 {
-            *self = self.reverse(Some(AnsiCode::On));
-        } else if ansi_params[0] == 8 {
-            *self = self.hidden(Some(AnsiCode::On));
-        } else if ansi_params[0] == 9 {
-            *self = self.strike(Some(AnsiCode::On));
-        } else if ansi_params[0] == 30 {
-            *self = self.foreground(Some(AnsiCode::NamedColor(NamedColor::Black)));
-        } else if ansi_params[0] == 31 {
-            *self = self.foreground(Some(AnsiCode::NamedColor(NamedColor::Red)));
-        } else if ansi_params[0] == 32 {
-            *self = self.foreground(Some(AnsiCode::NamedColor(NamedColor::Green)));
-        } else if ansi_params[0] == 33 {
-            *self = self.foreground(Some(AnsiCode::NamedColor(NamedColor::Yellow)));
-        } else if ansi_params[0] == 34 {
-            *self = self.foreground(Some(AnsiCode::NamedColor(NamedColor::Blue)));
-        } else if ansi_params[0] == 35 {
-            *self = self.foreground(Some(AnsiCode::NamedColor(NamedColor::Magenta)));
-        } else if ansi_params[0] == 36 {
-            *self = self.foreground(Some(AnsiCode::NamedColor(NamedColor::Cyan)));
-        } else if ansi_params[0] == 37 {
-            *self = self.foreground(Some(AnsiCode::NamedColor(NamedColor::White)));
-        } else if ansi_params[0] == 40 {
-            *self = self.background(Some(AnsiCode::NamedColor(NamedColor::Black)));
-        } else if ansi_params[0] == 41 {
-            *self = self.background(Some(AnsiCode::NamedColor(NamedColor::Red)));
-        } else if ansi_params[0] == 42 {
-            *self = self.background(Some(AnsiCode::NamedColor(NamedColor::Green)));
-        } else if ansi_params[0] == 43 {
-            *self = self.background(Some(AnsiCode::NamedColor(NamedColor::Yellow)));
-        } else if ansi_params[0] == 44 {
-            *self = self.background(Some(AnsiCode::NamedColor(NamedColor::Blue)));
-        } else if ansi_params[0] == 45 {
-            *self = self.background(Some(AnsiCode::NamedColor(NamedColor::Magenta)));
-        } else if ansi_params[0] == 46 {
-            *self = self.background(Some(AnsiCode::NamedColor(NamedColor::Cyan)));
-        } else if ansi_params[0] == 47 {
-            *self = self.background(Some(AnsiCode::NamedColor(NamedColor::White)));
-        } else {
-            // if this happens, it's a bug
-            let _ = debug_log_to_file(format!("unhandled csi m code {:?}", ansi_params));
-            return;
-=======
+// <<<<<<< HEAD
+//         if ansi_params.is_empty() || ansi_params[0] == 0 {
+//             self.reset_all();
+//         } else if ansi_params[0] == 39 {
+//             *self = self.foreground(Some(AnsiCode::Reset));
+//         } else if ansi_params[0] == 49 {
+//             *self = self.background(Some(AnsiCode::Reset));
+//         } else if ansi_params[0] == 21 {
+//             *self = self.bold(Some(AnsiCode::Reset));
+//         } else if ansi_params[0] == 22 {
+//             *self = self.bold(Some(AnsiCode::Reset));
+//             *self = self.dim(Some(AnsiCode::Reset));
+//         } else if ansi_params[0] == 23 {
+//             *self = self.italic(Some(AnsiCode::Reset));
+//         } else if ansi_params[0] == 24 {
+//             *self = self.underline(Some(AnsiCode::Reset));
+//         } else if ansi_params[0] == 25 {
+//             *self = self.blink_slow(Some(AnsiCode::Reset));
+//             *self = self.blink_fast(Some(AnsiCode::Reset));
+//         } else if ansi_params[0] == 27 {
+//             *self = self.reverse(Some(AnsiCode::Reset));
+//         } else if ansi_params[0] == 28 {
+//             *self = self.hidden(Some(AnsiCode::Reset));
+//         } else if ansi_params[0] == 29 {
+//             *self = self.strike(Some(AnsiCode::Reset));
+//         } else if ansi_params[0] == 38 {
+//             // TODO:
+//             // * if 1 is 2 it is RGB, get it and next 3
+//             // * if 1 is 5, do what we did until now
+//             match ansi_params.get(1) {
+//                 Some(2) => {
+//                     let ansi_code = AnsiCode::RGBCode((
+//                         *ansi_params.get(2).unwrap() as u8,
+//                         *ansi_params.get(3).unwrap() as u8,
+//                         *ansi_params.get(4).unwrap() as u8,
+//                     ));
+//                     *self = self.foreground(Some(ansi_code));
+//                     params_used += 4 // one for the indicator (2 in this case) and three for the rgb code
+//                 }
+//                 Some(5) => {
+//                     let ansi_code = AnsiCode::ColorIndex(*ansi_params.get(2).unwrap() as u8);
+//                     *self = self.foreground(Some(ansi_code));
+//                     params_used += 2 // one for the indicator (5 in this case) and one for the color index
+//                 }
+//                 _ => {
+//                     // this is a bug
+//                     // it means we got a color encoding we don't know how to handle (or is invalid)
+//                     params_used += 1; // even if it's a bug, let's not create an endless loop, eh?
+//                 }
+//             }
+//         } else if ansi_params[0] == 48 {
+//             match ansi_params.get(1) {
+//                 Some(2) => {
+//                     let ansi_code = AnsiCode::RGBCode((
+//                         *ansi_params.get(2).unwrap() as u8,
+//                         *ansi_params.get(3).unwrap() as u8,
+//                         *ansi_params.get(4).unwrap() as u8,
+//                     ));
+//                     *self = self.background(Some(ansi_code));
+//                     params_used += 4 // one for the indicator (2 in this case) and three for the rgb code
+//                 }
+//                 Some(5) => {
+//                     let ansi_code = AnsiCode::ColorIndex(*ansi_params.get(2).unwrap() as u8);
+//                     *self = self.background(Some(ansi_code));
+//                     params_used += 2 // one for the indicator (5 in this case) and one for the color index
+//                 }
+//                 _ => {
+//                     // this is a bug
+//                     // it means we got a color encoding we don't know how to handle (or is invalid)
+//                     params_used += 1; // even if it's a bug, let's not create an endless loop, eh?
+//                 }
+//             }
+//         } else if ansi_params[0] == 1 {
+//             *self = self.bold(Some(AnsiCode::On));
+//         } else if ansi_params[0] == 2 {
+//             *self = self.dim(Some(AnsiCode::On));
+//         } else if ansi_params[0] == 3 {
+//             *self = self.italic(Some(AnsiCode::On));
+//         } else if ansi_params[0] == 4 {
+//             *self = self.underline(Some(AnsiCode::On));
+//         } else if ansi_params[0] == 5 {
+//             *self = self.blink_slow(Some(AnsiCode::On));
+//         } else if ansi_params[0] == 6 {
+//             *self = self.blink_fast(Some(AnsiCode::On));
+//         } else if ansi_params[0] == 7 {
+//             *self = self.reverse(Some(AnsiCode::On));
+//         } else if ansi_params[0] == 8 {
+//             *self = self.hidden(Some(AnsiCode::On));
+//         } else if ansi_params[0] == 9 {
+//             *self = self.strike(Some(AnsiCode::On));
+//         } else if ansi_params[0] == 30 {
+//             *self = self.foreground(Some(AnsiCode::NamedColor(NamedColor::Black)));
+//         } else if ansi_params[0] == 31 {
+//             *self = self.foreground(Some(AnsiCode::NamedColor(NamedColor::Red)));
+//         } else if ansi_params[0] == 32 {
+//             *self = self.foreground(Some(AnsiCode::NamedColor(NamedColor::Green)));
+//         } else if ansi_params[0] == 33 {
+//             *self = self.foreground(Some(AnsiCode::NamedColor(NamedColor::Yellow)));
+//         } else if ansi_params[0] == 34 {
+//             *self = self.foreground(Some(AnsiCode::NamedColor(NamedColor::Blue)));
+//         } else if ansi_params[0] == 35 {
+//             *self = self.foreground(Some(AnsiCode::NamedColor(NamedColor::Magenta)));
+//         } else if ansi_params[0] == 36 {
+//             *self = self.foreground(Some(AnsiCode::NamedColor(NamedColor::Cyan)));
+//         } else if ansi_params[0] == 37 {
+//             *self = self.foreground(Some(AnsiCode::NamedColor(NamedColor::White)));
+//         } else if ansi_params[0] == 40 {
+//             *self = self.background(Some(AnsiCode::NamedColor(NamedColor::Black)));
+//         } else if ansi_params[0] == 41 {
+//             *self = self.background(Some(AnsiCode::NamedColor(NamedColor::Red)));
+//         } else if ansi_params[0] == 42 {
+//             *self = self.background(Some(AnsiCode::NamedColor(NamedColor::Green)));
+//         } else if ansi_params[0] == 43 {
+//             *self = self.background(Some(AnsiCode::NamedColor(NamedColor::Yellow)));
+//         } else if ansi_params[0] == 44 {
+//             *self = self.background(Some(AnsiCode::NamedColor(NamedColor::Blue)));
+//         } else if ansi_params[0] == 45 {
+//             *self = self.background(Some(AnsiCode::NamedColor(NamedColor::Magenta)));
+//         } else if ansi_params[0] == 46 {
+//             *self = self.background(Some(AnsiCode::NamedColor(NamedColor::Cyan)));
+//         } else if ansi_params[0] == 47 {
+//             *self = self.background(Some(AnsiCode::NamedColor(NamedColor::White)));
+//         } else {
+//             // if this happens, it's a bug
+//             let _ = debug_log_to_file(format!("unhandled csi m code {:?}", ansi_params));
+//             return;
+// =======
         match ansi_params {
             [] | [0, ..] => self.reset_all(),
             [39, ..] => *self = self.foreground(Some(AnsiCode::Reset)),
@@ -448,37 +448,60 @@
             [28, ..] => *self = self.hidden(Some(AnsiCode::Reset)),
             [29, ..] => *self = self.strike(Some(AnsiCode::Reset)),
             [38, ..] => {
-                let ansi_code = AnsiCode::Code((
-                    ansi_params.get(1).map(|p| *p as u16),
-                    ansi_params.get(2).map(|p| *p as u16),
-                ));
-                *self = self.foreground(Some(ansi_code));
-                if ansi_params.len() > 2 {
-                    params_used += ansi_params.len() - 1;
-                }
+                match ansi_params.get(1) {
+                    Some(2) => {
+                        let ansi_code = AnsiCode::RGBCode((
+                            *ansi_params.get(2).unwrap() as u8,
+                            *ansi_params.get(3).unwrap() as u8,
+                            *ansi_params.get(4).unwrap() as u8,
+                        ));
+                        *self = self.foreground(Some(ansi_code));
+                        params_used += 4 // one for the indicator (2 in this case) and three for the rgb code
+                    }
+                    Some(5) => {
+                        let ansi_code = AnsiCode::ColorIndex(*ansi_params.get(2).unwrap() as u8);
+                        *self = self.foreground(Some(ansi_code));
+                        params_used += 2 // one for the indicator (5 in this case) and one for the color index
+                    }
+                    _ => {
+                        // this is a bug
+                        // it means we got a color encoding we don't know how to handle (or is invalid)
+                        params_used += 1; // even if it's a bug, let's not create an endless loop, eh?
+                    }
+                };
             }
             [48, ..] => {
-                let ansi_code = AnsiCode::Code((
-                    ansi_params.get(1).map(|p| *p as u16),
-                    ansi_params.get(2).map(|p| *p as u16),
-                ));
-                *self = self.background(Some(ansi_code));
-                if ansi_params.get(1).is_some() {
-                    params_used += 1;
-                }
-                if ansi_params.get(2).is_some() {
-                    params_used += 1;
-                }
-            }
-            [1, ..] => *self = self.bold(Some(AnsiCode::Code((Some(1), None)))),
-            [2, ..] => *self = self.dim(Some(AnsiCode::Code((Some(2), None)))),
-            [3, ..] => *self = self.italic(Some(AnsiCode::Code((Some(3), None)))),
-            [4, ..] => *self = self.underline(Some(AnsiCode::Code((Some(4), None)))),
-            [5, ..] => *self = self.blink_slow(Some(AnsiCode::Code((Some(5), None)))),
-            [6, ..] => *self = self.blink_fast(Some(AnsiCode::Code((Some(6), None)))),
-            [7, ..] => *self = self.reverse(Some(AnsiCode::Code((Some(7), None)))),
-            [8, ..] => *self = self.hidden(Some(AnsiCode::Code((Some(8), None)))),
-            [9, ..] => *self = self.strike(Some(AnsiCode::Code((Some(9), None)))),
+                match ansi_params.get(1) {
+                    Some(2) => {
+                        let ansi_code = AnsiCode::RGBCode((
+                            *ansi_params.get(2).unwrap() as u8,
+                            *ansi_params.get(3).unwrap() as u8,
+                            *ansi_params.get(4).unwrap() as u8,
+                        ));
+                        *self = self.background(Some(ansi_code));
+                        params_used += 4 // one for the indicator (2 in this case) and three for the rgb code
+                    }
+                    Some(5) => {
+                        let ansi_code = AnsiCode::ColorIndex(*ansi_params.get(2).unwrap() as u8);
+                        *self = self.background(Some(ansi_code));
+                        params_used += 2 // one for the indicator (5 in this case) and one for the color index
+                    }
+                    _ => {
+                        // this is a bug
+                        // it means we got a color encoding we don't know how to handle (or is invalid)
+                        params_used += 1; // even if it's a bug, let's not create an endless loop, eh?
+                    }
+                }
+            }
+            [1, ..] => *self = self.bold(Some(AnsiCode::On)),
+            [2, ..] => *self = self.dim(Some(AnsiCode::On)),
+            [3, ..] => *self = self.italic(Some(AnsiCode::On)),
+            [4, ..] => *self = self.underline(Some(AnsiCode::On)),
+            [5, ..] => *self = self.blink_slow(Some(AnsiCode::On)),
+            [6, ..] => *self = self.blink_fast(Some(AnsiCode::On)),
+            [7, ..] => *self = self.reverse(Some(AnsiCode::On)),
+            [8, ..] => *self = self.hidden(Some(AnsiCode::On)),
+            [9, ..] => *self = self.strike(Some(AnsiCode::On)),
             [30, ..] => *self = self.foreground(Some(AnsiCode::NamedColor(NamedColor::Black))),
             [31, ..] => *self = self.foreground(Some(AnsiCode::NamedColor(NamedColor::Red))),
             [32, ..] => *self = self.foreground(Some(AnsiCode::NamedColor(NamedColor::Green))),
@@ -500,7 +523,6 @@
                 let _ = debug_log_to_file(format!("unhandled csi m code {:?}", ansi_params));
                 return;
             }
->>>>>>> b9b05378
         }
         if let Some(next_params) = ansi_params.get(params_used..) {
             if next_params.len() > 0 {
