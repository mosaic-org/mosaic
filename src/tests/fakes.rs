--- conflicted
+++ resolved
@@ -21,71 +21,6 @@
     TcDrain(RawFd),
 }
 
-<<<<<<< HEAD
-=======
-pub struct FakeStdinReader {
-    pub input_chars: Vec<[u8; 10]>,
-    pub read_position: usize,
-    last_snapshot_time: Arc<Mutex<Instant>>,
-    started_reading_from_pty: Arc<AtomicBool>,
-}
-
-impl FakeStdinReader {
-    pub fn new(
-        input_chars: Vec<[u8; 10]>,
-        last_snapshot_time: Arc<Mutex<Instant>>,
-        started_reading_from_pty: Arc<AtomicBool>,
-    ) -> Self {
-        FakeStdinReader {
-            input_chars,
-            read_position: 0,
-            last_snapshot_time,
-            started_reading_from_pty,
-        }
-    }
-}
-
-impl Read for FakeStdinReader {
-    fn read(&mut self, buf: &mut [u8]) -> Result<usize, std::io::Error> {
-        loop {
-            if self.started_reading_from_pty.load(Ordering::Acquire) == false {
-                ::std::thread::sleep(MIN_TIME_BETWEEN_SNAPSHOTS);
-            } else {
-                let last_snapshot_time = { *self.last_snapshot_time.lock().unwrap() };
-                if last_snapshot_time.elapsed() > MIN_TIME_BETWEEN_SNAPSHOTS {
-                    break;
-                } else {
-                    ::std::thread::sleep(MIN_TIME_BETWEEN_SNAPSHOTS - last_snapshot_time.elapsed());
-                }
-            }
-        }
-        let read_position = self.read_position;
-        match self.input_chars.get(read_position) {
-            Some(bytes_to_read) => {
-                for (i, byte) in bytes_to_read.iter().enumerate() {
-                    buf[i] = *byte;
-                }
-                self.read_position += 1;
-                Ok(bytes_to_read.len())
-            }
-            None => {
-                // what is happening here?
-                //
-                // Here the stdin loop is requesting more input than we have provided it with in
-                // the fake input chars.
-                // Normally this should not happen, because each test quits in the end.
-                // There is one case (at the time of this writing) in which it does happen, and
-                // that's when we quit by closing the last pane. In this case the stdin loop might
-                // get a chance to request more input before the app quits and drops it. In that
-                // case, we just give it no input and let it keep doing its thing until it dies
-                // very shortly after.
-                Ok(0)
-            }
-        }
-    }
-}
-
->>>>>>> 9ad7b8a3
 #[derive(Clone)]
 pub struct FakeStdoutWriter {
     output_buffer: Arc<Mutex<Vec<u8>>>,
@@ -287,15 +222,6 @@
                 vec![]
             }
         }
-<<<<<<< HEAD
-=======
-        let reader = FakeStdinReader::new(
-            input_chars,
-            self.last_snapshot_time.clone(),
-            self.started_reading_from_pty.clone(),
-        );
-        Box::new(reader)
->>>>>>> 9ad7b8a3
     }
     fn get_stdout_writer(&self) -> Box<dyn Write> {
         Box::new(self.stdout_writer.clone())
