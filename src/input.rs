/// Module for handling input
use std::sync::mpsc::Sender;

use crate::os_input_output::OsApi;
use crate::pty_bus::PtyInstruction;
use crate::screen::ScreenInstruction;
use crate::AppInstruction;
use crate::CommandIsExecuting;

struct InputHandler {
    mode: InputMode,
    os_input: Box<dyn OsApi>,
    command_is_executing: CommandIsExecuting,
    send_screen_instructions: Sender<ScreenInstruction>,
    send_pty_instructions: Sender<PtyInstruction>,
    send_app_instructions: Sender<AppInstruction>,
}

impl InputHandler {
    fn new(
        os_input: Box<dyn OsApi>,
        command_is_executing: CommandIsExecuting,
        send_screen_instructions: Sender<ScreenInstruction>,
        send_pty_instructions: Sender<PtyInstruction>,
        send_app_instructions: Sender<AppInstruction>,
    ) -> Self {
        InputHandler {
            mode: InputMode::Normal,
            os_input,
            command_is_executing,
            send_screen_instructions,
            send_pty_instructions,
            send_app_instructions,
        }
    }

    /// Main event loop
    fn get_input(&mut self) {
        loop {
            match self.mode {
                InputMode::Normal => self.read_normal_mode(),
                InputMode::Command => self.read_command_mode(false),
                InputMode::CommandPersistent => self.read_command_mode(true),
                InputMode::Exiting => {
                    self.exit();
                    break;
                }
            }
        }
    }

    /// Read input to the terminal (or switch to command mode)
    fn read_normal_mode(&mut self) {
        assert_eq!(self.mode, InputMode::Normal);

        loop {
<<<<<<< HEAD
            let stdin_buffer = self.os_input.read_from_stdin();
            match stdin_buffer.as_slice() {
                [7] => {
=======
            self.buffer = [0; 10];
            let _ = self
                .stdin
                .read(&mut self.buffer)
                .expect("failed to read stdin");

            match self.buffer {
                [7, 0, 0, 0, 0, 0, 0, 0, 0, 0] => {
>>>>>>> 9ad7b8a3
                    // ctrl-g
                    self.mode = InputMode::Command;
                    return;
                }
                _ => {
                    self.send_screen_instructions
                        .send(ScreenInstruction::ClearScroll)
                        .unwrap();
                    self.send_screen_instructions
                        .send(ScreenInstruction::WriteCharacter(stdin_buffer))
                        .unwrap();
                }
            }
        }
    }

    /// Read input and parse it as commands for mosaic
    fn read_command_mode(&mut self, persistent: bool) {
        //@@@khs26 Add a powerbar type thing that we can write output to
        if persistent {
            assert_eq!(self.mode, InputMode::CommandPersistent);
        } else {
            assert_eq!(self.mode, InputMode::Command);
        }

        loop {
<<<<<<< HEAD
            let stdin_buffer = self.os_input.read_from_stdin();

=======
            self.buffer = [0; 10];
            let _ = self
                .stdin
                .read(&mut self.buffer)
                .expect("failed to read stdin");
>>>>>>> 9ad7b8a3
            // uncomment this to print the entered character to a log file (/tmp/mosaic/mosaic-log.txt) for debugging
            // debug_log_to_file(format!("buffer {:?}", stdin_buffer));

            match stdin_buffer.as_slice() {
                [7] => {
                    // Ctrl-g
                    // If we're in command mode, this will let us switch to persistent command mode, to execute
                    // multiple commands. If we're already in persistent mode, it'll return us to normal mode.
                    match self.mode {
                        InputMode::Command => self.mode = InputMode::CommandPersistent,
                        InputMode::CommandPersistent => {
                            self.mode = InputMode::Normal;
                            return;
                        }
                        _ => panic!(),
                    }
                }
                [27] => {
                    // Esc
                    self.mode = InputMode::Normal;
                    return;
                }
                [106] => {
                    // j
                    self.send_screen_instructions
                        .send(ScreenInstruction::ResizeDown)
                        .unwrap();
                }
                [107] => {
                    // k
                    self.send_screen_instructions
                        .send(ScreenInstruction::ResizeUp)
                        .unwrap();
                }
                [112] => {
                    // p
                    self.send_screen_instructions
                        .send(ScreenInstruction::MoveFocus)
                        .unwrap();
                }
                [104] => {
                    // h
                    self.send_screen_instructions
                        .send(ScreenInstruction::ResizeLeft)
                        .unwrap();
                }
                [108] => {
                    // l
                    self.send_screen_instructions
                        .send(ScreenInstruction::ResizeRight)
                        .unwrap();
                }
                [122] => {
                    // z
                    self.command_is_executing.opening_new_pane();
                    self.send_pty_instructions
                        .send(PtyInstruction::SpawnTerminal(None))
                        .unwrap();
                    self.command_is_executing.wait_until_new_pane_is_opened();
                }
                [110] => {
                    // n
                    self.command_is_executing.opening_new_pane();
                    self.send_pty_instructions
                        .send(PtyInstruction::SpawnTerminalVertically(None))
                        .unwrap();
                    self.command_is_executing.wait_until_new_pane_is_opened();
                }
                [98] => {
                    // b
                    self.command_is_executing.opening_new_pane();
                    self.send_pty_instructions
                        .send(PtyInstruction::SpawnTerminalHorizontally(None))
                        .unwrap();
                    self.command_is_executing.wait_until_new_pane_is_opened();
                }
                [113] => {
                    // q
                    self.mode = InputMode::Exiting;
                    return;
                }
                [27, 91, 53, 126] => {
                    // PgUp
                    self.send_screen_instructions
                        .send(ScreenInstruction::ScrollUp)
                        .unwrap();
                }
                [27, 91, 54, 126] => {
                    // PgDown
                    self.send_screen_instructions
                        .send(ScreenInstruction::ScrollDown)
                        .unwrap();
                }
                [120] => {
                    // x
                    self.command_is_executing.closing_pane();
                    self.send_screen_instructions
                        .send(ScreenInstruction::CloseFocusedPane)
                        .unwrap();
                    self.command_is_executing.wait_until_pane_is_closed();
                }
                [101] => {
                    // e
                    self.send_screen_instructions
                        .send(ScreenInstruction::ToggleActiveTerminalFullscreen)
                        .unwrap();
                }
                //@@@khs26 Write this to the powerbar?
                _ => {}
            }

            if self.mode == InputMode::Command {
                self.mode = InputMode::Normal;
                return;
            }
        }
    }

    /// Routine to be called when the input handler exits (at the moment this is the
    /// same as quitting mosaic)
    fn exit(&mut self) {
        self.send_screen_instructions
            .send(ScreenInstruction::Quit)
            .unwrap();
        self.send_pty_instructions
            .send(PtyInstruction::Quit)
            .unwrap();
        self.send_app_instructions
            .send(AppInstruction::Exit)
            .unwrap();
    }
}

/// Dictates whether we're in command mode, persistent command mode, normal mode or exiting:
/// - Normal mode either writes characters to the terminal, or switches to command mode
///   using a particular key control
/// - Command mode intercepts characters to control mosaic itself, before switching immediately
///   back to normal mode
/// - Persistent command mode is the same as command mode, but doesn't return automatically to
///   normal mode
/// - Exiting means that we should start the shutdown process for mosaic or the given
///   input handler
#[derive(Debug, PartialEq)]
pub enum InputMode {
    Normal,
    Command,
    CommandPersistent,
    Exiting,
}

/// Entry point to the module that instantiates a new InputHandler and calls its
/// reading loop
pub fn input_loop(
    os_input: Box<dyn OsApi>,
    command_is_executing: CommandIsExecuting,
    send_screen_instructions: Sender<ScreenInstruction>,
    send_pty_instructions: Sender<PtyInstruction>,
    send_app_instructions: Sender<AppInstruction>,
) {
    let _handler = InputHandler::new(
        os_input,
        command_is_executing,
        send_screen_instructions,
        send_pty_instructions,
        send_app_instructions,
    )
    .get_input();
}<|MERGE_RESOLUTION|>--- conflicted
+++ resolved
@@ -54,20 +54,9 @@
         assert_eq!(self.mode, InputMode::Normal);
 
         loop {
-<<<<<<< HEAD
             let stdin_buffer = self.os_input.read_from_stdin();
             match stdin_buffer.as_slice() {
                 [7] => {
-=======
-            self.buffer = [0; 10];
-            let _ = self
-                .stdin
-                .read(&mut self.buffer)
-                .expect("failed to read stdin");
-
-            match self.buffer {
-                [7, 0, 0, 0, 0, 0, 0, 0, 0, 0] => {
->>>>>>> 9ad7b8a3
                     // ctrl-g
                     self.mode = InputMode::Command;
                     return;
@@ -94,16 +83,7 @@
         }
 
         loop {
-<<<<<<< HEAD
             let stdin_buffer = self.os_input.read_from_stdin();
-
-=======
-            self.buffer = [0; 10];
-            let _ = self
-                .stdin
-                .read(&mut self.buffer)
-                .expect("failed to read stdin");
->>>>>>> 9ad7b8a3
             // uncomment this to print the entered character to a log file (/tmp/mosaic/mosaic-log.txt) for debugging
             // debug_log_to_file(format!("buffer {:?}", stdin_buffer));
 
