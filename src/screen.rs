--- conflicted
+++ resolved
@@ -18,8 +18,6 @@
  *
  */
 
-<<<<<<< HEAD
-=======
 fn _debug_log_to_file(message: String) {
     use std::fs::OpenOptions;
     use std::io::prelude::*;
@@ -32,7 +30,6 @@
     file.write_all("\n".as_bytes()).unwrap();
 }
 
->>>>>>> a2914066
 const CURSOR_HEIGHT_WIDGH_RATIO: usize = 4; // this is not accurate and kind of a magic number, TODO: look into this
 
 type BorderAndPaneIds = (usize, Vec<RawFd>);
