--- conflicted
+++ resolved
@@ -94,7 +94,6 @@
     pane_positions
 }
 
-<<<<<<< HEAD
 fn validate_layout_percentage_total(layout: &Layout) -> bool {
     let percentages: Vec<u8> = layout
         .parts
@@ -123,10 +122,7 @@
     true
 }
 
-#[derive(Debug, Serialize, Deserialize)]
-=======
 #[derive(Debug, Serialize, Deserialize, Clone)]
->>>>>>> 429e415e
 pub enum Direction {
     Horizontal,
     Vertical,
