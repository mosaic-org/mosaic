--- conflicted
+++ resolved
@@ -26,8 +26,6 @@
     }
 }
 
-<<<<<<< HEAD
-=======
 fn _debug_log_to_file(message: String) {
     use std::fs::OpenOptions;
     use std::io::prelude::*;
@@ -60,7 +58,6 @@
     file.write_all(&[message]).unwrap();
 }
 
->>>>>>> a2914066
 impl Stream for ReadFromPid {
     type Item = Vec<u8>;
     fn poll_next(mut self: Pin<&mut Self>, _cx: &mut Context<'_>) -> Poll<Option<Self::Item>> {
