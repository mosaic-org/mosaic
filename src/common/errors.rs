--- conflicted
+++ resolved
@@ -200,11 +200,8 @@
     CloseTab,
     GoToTab,
     UpdateTabName,
-<<<<<<< HEAD
     TerminalResize,
-=======
     ChangeMode,
->>>>>>> 9cb2b727
 }
 
 // FIXME: Just deriving EnumDiscriminants from strum will remove the need for any of this!!!
@@ -245,11 +242,8 @@
             ScreenInstruction::CloseTab => ScreenContext::CloseTab,
             ScreenInstruction::GoToTab(_) => ScreenContext::GoToTab,
             ScreenInstruction::UpdateTabName(_) => ScreenContext::UpdateTabName,
-<<<<<<< HEAD
             ScreenInstruction::TerminalResize => ScreenContext::TerminalResize,
-=======
             ScreenInstruction::ChangeMode(_) => ScreenContext::ChangeMode,
->>>>>>> 9cb2b727
         }
     }
 }
